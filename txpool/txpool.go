--- conflicted
+++ resolved
@@ -479,13 +479,8 @@
 			return ErrInsufficientFundsForValue
 		}
 
-<<<<<<< HEAD
-		if action.CheckValue(tp.chain.Config()) != true {
-			return ErrInvalidValue
-=======
 		if action.CheckValid(tp.chain.Config()) != true {
 			return ErrInvalidAction
->>>>>>> 187688fd
 		}
 
 		intrGas, err := IntrinsicGas(action)
