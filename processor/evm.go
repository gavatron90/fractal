// Copyright 2018 The Fractal Team Authors
// This file is part of the fractal project.
//
// This program is free software: you can redistribute it and/or modify
// it under the terms of the GNU General Public License as published by
// the Free Software Foundation, either version 3 of the License, or
// (at your option) any later version.
//
// This program is distributed in the hope that it will be useful,
// but WITHOUT ANY WARRANTY; without even the implied warranty of
// MERCHANTABILITY or FITNESS FOR A PARTICULAR PURPOSE. See the
// GNU General Public License for more details.
//
// You should have received a copy of the GNU General Public License
// along with this program. If not, see <http://www.gnu.org/licenses/>.

package processor

import (
	"math/big"

	"github.com/fractalplatform/fractal/common"
	"github.com/fractalplatform/fractal/params"
	"github.com/fractalplatform/fractal/processor/vm"
	"github.com/fractalplatform/fractal/state"
	"github.com/fractalplatform/fractal/types"
)

// ChainContext supports retrieving headers and consensus parameters from the
// current blockchain to be used during transaction processing.
type ChainContext interface {
	Config() *params.ChainConfig

	// CurrentHeader retrieves the current header from the local chain.
	CurrentHeader() *types.Header

	// GetHeader retrieves a block header from the database by hash and number.
	GetHeader(hash common.Hash, number uint64) *types.Header

	// GetHeaderByNumber retrieves a block header from the database by number.
	GetHeaderByNumber(number uint64) *types.Header

	// GetHeaderByHash retrieves a block header from the database by its hash.
	GetHeaderByHash(hash common.Hash) *types.Header

	// GetBlock retrieves a block from the database by hash and number.
	GetBlock(hash common.Hash, number uint64) *types.Block

	// HasBlockAndState checks if a block and associated state trie is fully present
	// in the database or not, caching it if present.
	HasBlockAndState(hash common.Hash, number uint64) bool

	// HasBlock checks if a block is fully present in the database or not.
	HasBlock(hash common.Hash, number uint64) bool

	// CalcGasLimit computes the gas limit of the next block after parent.
	CalcGasLimit(parent *types.Block) uint64

	// StateAt retrieves a block state from the database by hash.
	StateAt(hash common.Hash) (*state.StateDB, error)

	// WriteBlockWithState writes the block and all associated state to the database.
	WriteBlockWithState(block *types.Block, receipts []*types.Receipt, state *state.StateDB) (bool, error)

	// CheckForkID checks the validity of forkID
	CheckForkID(header *types.Header) error

	// FillForkID fills the current and next forkID
	FillForkID(header *types.Header, statedb *state.StateDB) error

	// ForkUpdate checks and records the fork information
	ForkUpdate(block *types.Block, statedb *state.StateDB) error
}

<<<<<<< HEAD
type EngineContext interface {
	// Author retrieves the address of the account that minted the given
=======
type EgnineContext interface {
	// Author retrieves the name of the account that minted the given
>>>>>>> 070739a2
	// block, which may be different from the header's coinbase if a consensus
	// engine is based on signatures.
	Author(header *types.Header) (common.Name, error)

	ProcessAction(number uint64, chainCfg *params.ChainConfig, state *state.StateDB, action *types.Action) ([]*types.InternalAction, error)

	GetDelegatedByTime(state *state.StateDB, candidate string, timestamp uint64) (stake *big.Int, err error)

	GetLatestEpoch(state *state.StateDB) (epoch uint64, err error)

	GetPrevEpoch(state *state.StateDB, epoch uint64) (peoch uint64, err error)

	GetActivedCandidateSize(state *state.StateDB, epoch uint64) (size uint64, err error)

	GetActivedCandidate(state *state.StateDB, epoch uint64, index uint64) (name string, stake *big.Int, counter uint64, actualCounter uint64, replace uint64, err error)

	GetVoterStake(state *state.StateDB, epoch uint64, voter string, candidate string) (stake *big.Int, err error)
}

type EvmContext struct {
	ChainContext
	EngineContext
}

// NewEVMContext creates a new context for use in the EVM.
func NewEVMContext(sender common.Name, assetID uint64, gasPrice *big.Int, header *types.Header, chain *EvmContext, author *common.Name) vm.Context {
	// If we don't have an explicit author (i.e. not mining), extract from the header
	var beneficiary common.Name
	if author == nil {
		beneficiary, _ = chain.Author(header) // Ignore error, we're past header validation
	} else {
		beneficiary = *author
	}
	return vm.Context{
		GetHash:            GetHashFn(header, chain),
		GetDelegatedByTime: chain.GetDelegatedByTime,
		//Engine: chain,
		GetLatestEpoch:          chain.GetLatestEpoch,
		GetPrevEpoch:            chain.GetPrevEpoch,
		GetActivedCandidateSize: chain.GetActivedCandidateSize,
		GetActivedCandidate:     chain.GetActivedCandidate,
		GetVoterStake:           chain.GetVoterStake,
		GetHeaderByNumber:       chain.GetHeaderByNumber,
		Origin:                  sender,
		AssetID:                 assetID,
		Coinbase:                beneficiary,
		BlockNumber:             new(big.Int).Set(header.Number),
		Time:                    new(big.Int).Set(header.Time),
		Difficulty:              new(big.Int).Set(header.Difficulty),
		GasLimit:                header.GasLimit,
		GasPrice:                new(big.Int).Set(gasPrice),
	}
}

// GetHashFn returns a GetHashFunc which retrieves header hashes by number
func GetHashFn(ref *types.Header, chain ChainContext) func(n uint64) common.Hash {
	var cache map[uint64]common.Hash

	return func(n uint64) common.Hash {
		// If there's no hash cache yet, make one
		if cache == nil {
			cache = map[uint64]common.Hash{
				ref.Number.Uint64() - 1: ref.ParentHash,
			}
		}
		// Try to fulfill the request from the cache
		if hash, ok := cache[n]; ok {
			return hash
		}
		// Not cached, iterate the blocks and cache the hashes
		for header := chain.GetHeader(ref.ParentHash, ref.Number.Uint64()-1); header != nil; header = chain.GetHeader(header.ParentHash, header.Number.Uint64()-1) {
			cache[header.Number.Uint64()-1] = header.ParentHash
			if n == header.Number.Uint64()-1 {
				return header.ParentHash
			}
		}
		return common.Hash{}
	}
}<|MERGE_RESOLUTION|>--- conflicted
+++ resolved
@@ -72,13 +72,8 @@
 	ForkUpdate(block *types.Block, statedb *state.StateDB) error
 }
 
-<<<<<<< HEAD
 type EngineContext interface {
-	// Author retrieves the address of the account that minted the given
-=======
-type EgnineContext interface {
 	// Author retrieves the name of the account that minted the given
->>>>>>> 070739a2
 	// block, which may be different from the header's coinbase if a consensus
 	// engine is based on signatures.
 	Author(header *types.Header) (common.Name, error)
