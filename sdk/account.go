// Copyright 2018 The Fractal Team Authors
// This file is part of the fractal project.
//
// This program is free software: you can redistribute it and/or modify
// it under the terms of the GNU General Public License as published by
// the Free Software Foundation, either version 3 of the License, or
// (at your option) any later version.
//
// This program is distributed in the hope that it will be useful,
// but WITHOUT ANY WARRANTY; without even the implied warranty of
// MERCHANTABILITY or FITNESS FOR A PARTICULAR PURPOSE. See the
// GNU General Public License for more details.
//
// You should have received a copy of the GNU General Public License
// along with this program. If not, see <http://www.gnu.org/licenses/>.

package sdk

import (
	"crypto/ecdsa"
	"fmt"
	"math"
	"math/big"
	"time"

	"github.com/fractalplatform/fractal/accountmanager"
	"github.com/fractalplatform/fractal/asset"
	"github.com/fractalplatform/fractal/common"
	"github.com/fractalplatform/fractal/consensus/dpos"
	"github.com/fractalplatform/fractal/crypto"
	"github.com/fractalplatform/fractal/types"
	"github.com/fractalplatform/fractal/utils/rlp"
)

var (
	timeout = int64(time.Second) * 10
)

// Account account object
type Account struct {
	api      *API
	name     common.Name
	priv     *ecdsa.PrivateKey
	gasprice *big.Int
	feeid    uint64
	nonce    uint64 // nonce == math.MaxUint64, auto get
	checked  bool   // check result
	chainID  *big.Int
}

// NewAccount new account object
func NewAccount(api *API, name common.Name, priv *ecdsa.PrivateKey, feeid uint64, nonce uint64, checked bool, chainID *big.Int) *Account {
	return &Account{
		api:      api,
		name:     name,
		priv:     priv,
		gasprice: big.NewInt(1e10),
		feeid:    feeid,
		nonce:    nonce,
		checked:  checked,
		chainID:  chainID,
	}
}

// Pubkey account pub key
func (acc *Account) Pubkey() common.PubKey {
	return common.BytesToPubKey(crypto.FromECDSAPub(&acc.priv.PublicKey))
}

//=====================================================================================
//                       Transactions
//=====================================================================================

// CreateAccount new account
func (acc *Account) CreateAccount(to common.Name, value *big.Int, id uint64, gas uint64, newacct *accountmanager.AccountAction) (hash common.Hash, err error) {
	nonce := acc.nonce
	if nonce == math.MaxUint64 {
		nonce, err = acc.api.AccountNonce(acc.name.String())
		if err != nil {
			return
		}
	}
	payload, _ := rlp.EncodeToBytes(newacct)
<<<<<<< HEAD
	action := types.NewAction(types.CreateAccount, acc.name, to, nonce, id, gas, value, payload)
=======
	action := types.NewAction(types.CreateAccount, acc.name, to, nonce, id, gas, value, payload, nil)
>>>>>>> 187688fd
	fmt.Println(action.Type(), "----------------------")
	tx := types.NewTransaction(acc.feeid, acc.gasprice, []*types.Action{action}...)
	key := types.MakeKeyPair(acc.priv, []uint64{0})
	err = types.SignActionWithMultiKey(action, tx, types.NewSigner(acc.chainID), []*types.KeyPair{key})
	if err != nil {
		return
	}
	rawtx, _ := rlp.EncodeToBytes(tx)
	checked := acc.checked || acc.nonce == math.MaxUint64
	var checkedfunc func() error
	if checked {
		// before
		checkedfunc, err = acc.checkCreateAccount(action)
		if err != nil {
			return
		}
	}
	hash, err = acc.api.SendRawTransaction(rawtx)
	if err != nil {
		return
	}
	if checked {
		//after
		err = acc.utilReceipt(hash, timeout)
		if err != nil {
			return
		}
		err = checkedfunc()
		if err != nil {
			return
		}
	}

	if acc.nonce != math.MaxUint64 {
		acc.nonce++
	}
	return
}

// UpdateAccount update accout
func (acc *Account) UpdateAccount(to common.Name, value *big.Int, id uint64, gas uint64, newacct *accountmanager.AccountAction) (hash common.Hash, err error) {
	nonce := acc.nonce
	if nonce == math.MaxUint64 {
		nonce, err = acc.api.AccountNonce(acc.name.String())
		if err != nil {
			return
		}
	}

	bts, _ := rlp.EncodeToBytes(newacct)
	action := types.NewAction(types.UpdateAccount, acc.name, to, nonce, id, gas, value, bts, nil)
	tx := types.NewTransaction(acc.feeid, acc.gasprice, []*types.Action{action}...)
	key := types.MakeKeyPair(acc.priv, []uint64{0})
	err = types.SignActionWithMultiKey(action, tx, types.NewSigner(acc.chainID), []*types.KeyPair{key})
	if err != nil {
		return
	}
	rawtx, _ := rlp.EncodeToBytes(tx)
	checked := acc.checked || acc.nonce == math.MaxUint64
	var checkedfunc func() error
	if checked {
		// before
		checkedfunc, err = acc.checkUpdateAccount(action)
		if err != nil {
			return
		}
	}
	hash, err = acc.api.SendRawTransaction(rawtx)
	if err != nil {
		return
	}
	if checked {
		//after
		err = acc.utilReceipt(hash, timeout)
		if err != nil {
			return
		}
		err = checkedfunc()
		if err != nil {
			return
		}
	}

	if acc.nonce != math.MaxUint64 {
		acc.nonce++
	}
	return
}

// Transfer transfer tokens
func (acc *Account) Transfer(to common.Name, value *big.Int, id uint64, gas uint64) (hash common.Hash, err error) {
	nonce := acc.nonce
	if nonce == math.MaxUint64 {
		nonce, err = acc.api.AccountNonce(acc.name.String())
		if err != nil {
			return
		}
	}

	// transfer
	action := types.NewAction(types.Transfer, acc.name, to, nonce, id, gas, value, nil, nil)
	tx := types.NewTransaction(acc.feeid, acc.gasprice, []*types.Action{action}...)
	key := types.MakeKeyPair(acc.priv, []uint64{0})
	err = types.SignActionWithMultiKey(action, tx, types.NewSigner(acc.chainID), []*types.KeyPair{key})
	if err != nil {
		return
	}
	rawtx, _ := rlp.EncodeToBytes(tx)
	checked := acc.checked || acc.nonce == math.MaxUint64
	var checkedfunc func() error
	if checked {
		//before
		checkedfunc, err = acc.checkTranfer(action)
		if err != nil {
			return
		}
	}
	hash, err = acc.api.SendRawTransaction(rawtx)
	if err != nil {
		return
	}
	if checked {
		//after
		err = acc.utilReceipt(hash, timeout)
		if err != nil {
			return
		}
		err = checkedfunc()
		if err != nil {
			return
		}
	}

	if acc.nonce != math.MaxUint64 {
		acc.nonce++
	}
	return
}

// IssueAsset new asset
func (acc *Account) IssueAsset(to common.Name, value *big.Int, id uint64, gas uint64, asset *asset.AssetObject) (hash common.Hash, err error) {
	nonce := acc.nonce
	if nonce == math.MaxUint64 {
		nonce, err = acc.api.AccountNonce(acc.name.String())
		if err != nil {
			return
		}
	}

	payload, _ := rlp.EncodeToBytes(asset)
	action := types.NewAction(types.IssueAsset, acc.name, to, nonce, id, gas, value, payload, nil)
	tx := types.NewTransaction(acc.feeid, acc.gasprice, []*types.Action{action}...)
	key := types.MakeKeyPair(acc.priv, []uint64{0})
	err = types.SignActionWithMultiKey(action, tx, types.NewSigner(acc.chainID), []*types.KeyPair{key})
	if err != nil {
		return
	}
	rawtx, _ := rlp.EncodeToBytes(tx)
	checked := acc.checked || acc.nonce == math.MaxUint64
	var checkedfunc func() error
	if checked {
		// before
		checkedfunc, err = acc.checkIssueAsset(action)
		if err != nil {
			return
		}
	}
	hash, err = acc.api.SendRawTransaction(rawtx)
	if err != nil {
		return
	}
	if checked {
		//after
		err = acc.utilReceipt(hash, timeout)
		if err != nil {
			return
		}
		err = checkedfunc()
		if err != nil {
			return
		}
	}
	if err != nil {
		return
	}

	if acc.nonce != math.MaxUint64 {
		acc.nonce++
	}
	return
}

// UpdateAsset update asset
func (acc *Account) UpdateAsset(to common.Name, value *big.Int, id uint64, gas uint64, asset *asset.AssetObject) (hash common.Hash, err error) {
	nonce := acc.nonce
	if nonce == math.MaxUint64 {
		nonce, err = acc.api.AccountNonce(acc.name.String())
		if err != nil {
			return
		}
	}

	payload, _ := rlp.EncodeToBytes(asset)
	action := types.NewAction(types.UpdateAsset, acc.name, to, nonce, id, gas, value, payload, nil)
	tx := types.NewTransaction(acc.feeid, acc.gasprice, []*types.Action{action}...)
	key := types.MakeKeyPair(acc.priv, []uint64{0})

	err = types.SignActionWithMultiKey(action, tx, types.NewSigner(acc.chainID), []*types.KeyPair{key})
	if err != nil {
		return
	}
	rawtx, _ := rlp.EncodeToBytes(tx)
	checked := acc.checked || acc.nonce == math.MaxUint64
	var checkedfunc func() error
	if checked {
		// before
		checkedfunc, err = acc.checkUpdateAsset(action)
		if err != nil {
			return
		}
	}
	hash, err = acc.api.SendRawTransaction(rawtx)
	if err != nil {
		return
	}
	if checked {
		//after
		err = acc.utilReceipt(hash, timeout)
		if err != nil {
			return
		}
		err = checkedfunc()
		if err != nil {
			return
		}
	}

	if acc.nonce != math.MaxUint64 {
		acc.nonce++
	}
	return
}

// IncreaseAsset update asset
func (acc *Account) IncreaseAsset(to common.Name, value *big.Int, id uint64, gas uint64, asset *accountmanager.IncAsset) (hash common.Hash, err error) {
	nonce := acc.nonce
	if nonce == math.MaxUint64 {
		nonce, err = acc.api.AccountNonce(acc.name.String())
		if err != nil {
			return
		}
	}

	payload, _ := rlp.EncodeToBytes(asset)
	action := types.NewAction(types.IncreaseAsset, acc.name, to, nonce, id, gas, value, payload, nil)
	tx := types.NewTransaction(acc.feeid, acc.gasprice, []*types.Action{action}...)
	key := types.MakeKeyPair(acc.priv, []uint64{0})

	err = types.SignActionWithMultiKey(action, tx, types.NewSigner(acc.chainID), []*types.KeyPair{key})
	if err != nil {
		return
	}
	rawtx, _ := rlp.EncodeToBytes(tx)
	checked := acc.checked || acc.nonce == math.MaxUint64
	var checkedfunc func() error
	if checked {
		// before
		checkedfunc, err = acc.checkIncreaseAsset(action)
		if err != nil {
			return
		}
	}
	hash, err = acc.api.SendRawTransaction(rawtx)
	if err != nil {
		return
	}
	if checked {
		//after
		err = acc.utilReceipt(hash, timeout)
		if err != nil {
			return
		}
		err = checkedfunc()
		if err != nil {
			return
		}
	}

	if acc.nonce != math.MaxUint64 {
		acc.nonce++
	}
	return
}

// DestroyAsset destory asset
func (acc *Account) DestroyAsset(to common.Name, value *big.Int, id uint64, gas uint64) (hash common.Hash, err error) {
	nonce := acc.nonce
	if nonce == math.MaxUint64 {
		nonce, err = acc.api.AccountNonce(acc.name.String())
		if err != nil {
			return
		}
	}

	action := types.NewAction(types.DestroyAsset, acc.name, to, nonce, id, gas, value, nil, nil)
	tx := types.NewTransaction(acc.feeid, acc.gasprice, []*types.Action{action}...)
	key := types.MakeKeyPair(acc.priv, []uint64{0})

	err = types.SignActionWithMultiKey(action, tx, types.NewSigner(acc.chainID), []*types.KeyPair{key})
	if err != nil {
		return
	}
	rawtx, _ := rlp.EncodeToBytes(tx)
	checked := acc.checked || acc.nonce == math.MaxUint64
	var checkedfunc func() error
	if checked {
		// before
		checkedfunc, err = acc.checkDestroyAsset(action)
		if err != nil {
			return
		}
	}
	hash, err = acc.api.SendRawTransaction(rawtx)
	if err != nil {
		return
	}
	if checked {
		//after
		err = acc.utilReceipt(hash, timeout)
		if err != nil {
			return
		}
		err = checkedfunc()
		if err != nil {
			return
		}
	}

	if acc.nonce != math.MaxUint64 {
		acc.nonce++
	}
	return
}

// SetAssetOwner update asset owner
func (acc *Account) SetAssetOwner(to common.Name, value *big.Int, id uint64, gas uint64, asset *asset.AssetObject) (hash common.Hash, err error) {
	nonce := acc.nonce
	if nonce == math.MaxUint64 {
		nonce, err = acc.api.AccountNonce(acc.name.String())
		if err != nil {
			return
		}
	}

	payload, _ := rlp.EncodeToBytes(asset)
	action := types.NewAction(types.SetAssetOwner, acc.name, to, nonce, id, gas, value, payload, nil)
	tx := types.NewTransaction(acc.feeid, acc.gasprice, []*types.Action{action}...)
	key := types.MakeKeyPair(acc.priv, []uint64{0})

	err = types.SignActionWithMultiKey(action, tx, types.NewSigner(acc.chainID), []*types.KeyPair{key})
	if err != nil {
		return
	}
	rawtx, _ := rlp.EncodeToBytes(tx)
	checked := acc.checked || acc.nonce == math.MaxUint64
	var checkedfunc func() error
	if checked {
		// before
		checkedfunc, err = acc.checkSetAssetOwner(action)
		if err != nil {
			return
		}
	}
	hash, err = acc.api.SendRawTransaction(rawtx)
	if err != nil {
		return
	}
	if checked {
		//after
		err = acc.utilReceipt(hash, timeout)
		if err != nil {
			return
		}
		err = checkedfunc()
		if err != nil {
			return
		}
	}

	if acc.nonce != math.MaxUint64 {
		acc.nonce++
	}
	return
}

// RegCandidate new candidate
func (acc *Account) RegCandidate(to common.Name, value *big.Int, id uint64, gas uint64, arg *dpos.RegisterCandidate) (hash common.Hash, err error) {
	nonce := acc.nonce
	if nonce == math.MaxUint64 {
		nonce, err = acc.api.AccountNonce(acc.name.String())
		if err != nil {
			return
		}
	}

	payload, _ := rlp.EncodeToBytes(arg)
	action := types.NewAction(types.RegCandidate, acc.name, to, nonce, id, gas, value, payload, nil)
	tx := types.NewTransaction(acc.feeid, big.NewInt(1e10), []*types.Action{action}...)
	key := types.MakeKeyPair(acc.priv, []uint64{0})

	err = types.SignActionWithMultiKey(action, tx, types.NewSigner(acc.chainID), []*types.KeyPair{key})
	if err != nil {
		return
	}
	rawtx, _ := rlp.EncodeToBytes(tx)
	checked := acc.checked || acc.nonce == math.MaxUint64
	var checkedfunc func() error
	if checked {
		// before
		checkedfunc, err = acc.chekRegProdoucer(action)
		if err != nil {
			return
		}
	}
	hash, err = acc.api.SendRawTransaction(rawtx)
	if err != nil {
		return
	}
	if checked {
		// after
		err = acc.utilReceipt(hash, timeout)
		if err != nil {
			return
		}
		err = checkedfunc()
		if err != nil {
			return
		}
	}

	if acc.nonce != math.MaxUint64 {
		acc.nonce++
	}
	return
}

// UpdateCandidate update candidate
func (acc *Account) UpdateCandidate(to common.Name, value *big.Int, id uint64, gas uint64, arg *dpos.UpdateCandidate) (hash common.Hash, err error) {
	nonce := acc.nonce
	if nonce == math.MaxUint64 {
		nonce, err = acc.api.AccountNonce(acc.name.String())
		if err != nil {
			return
		}
	}

	payload, _ := rlp.EncodeToBytes(arg)
	action := types.NewAction(types.UpdateCandidate, acc.name, to, nonce, id, gas, value, payload, nil)
	tx := types.NewTransaction(acc.feeid, big.NewInt(1e10), []*types.Action{action}...)
	key := types.MakeKeyPair(acc.priv, []uint64{0})

	err = types.SignActionWithMultiKey(action, tx, types.NewSigner(acc.chainID), []*types.KeyPair{key})
	if err != nil {
		return
	}
	rawtx, _ := rlp.EncodeToBytes(tx)
	checked := acc.checked || acc.nonce == math.MaxUint64
	var checkedfunc func() error
	if checked {
		// before
		checkedfunc, err = acc.chekUpdateProdoucer(action)
		if err != nil {
			return
		}
	}
	hash, err = acc.api.SendRawTransaction(rawtx)
	if err != nil {
		return
	}
	if checked {
		// after
		err = acc.utilReceipt(hash, timeout)
		if err != nil {
			return
		}
		err = checkedfunc()
		if err != nil {
			return
		}
	}

	if acc.nonce != math.MaxUint64 {
		acc.nonce++
	}
	return
}

// UnRegCandidate remove cadiate
func (acc *Account) UnRegCandidate(to common.Name, value *big.Int, id uint64, gas uint64) (hash common.Hash, err error) {
	nonce := acc.nonce
	if nonce == math.MaxUint64 {
		nonce, err = acc.api.AccountNonce(acc.name.String())
		if err != nil {
			return
		}
	}

	action := types.NewAction(types.UnregCandidate, acc.name, to, nonce, id, gas, value, nil, nil)
	tx := types.NewTransaction(acc.feeid, big.NewInt(1e10), []*types.Action{action}...)
	key := types.MakeKeyPair(acc.priv, []uint64{0})

	err = types.SignActionWithMultiKey(action, tx, types.NewSigner(acc.chainID), []*types.KeyPair{key})
	if err != nil {
		panic(err)
	}
	rawtx, _ := rlp.EncodeToBytes(tx)
	checked := acc.checked || acc.nonce == math.MaxUint64
	var checkedfunc func() error
	if checked {
		// before
		checkedfunc, err = acc.chekUnregProdoucer(action)
		if err != nil {
			return
		}
	}
	hash, err = acc.api.SendRawTransaction(rawtx)
	if err != nil {
		return
	}
	if checked {
		// after
		err = acc.utilReceipt(hash, timeout)
		if err != nil {
			return
		}
		err = checkedfunc()
		if err != nil {
			return
		}
	}

	if acc.nonce != math.MaxUint64 {
		acc.nonce++
	}
	return
}

// VoteCandidate vote cadiate
func (acc *Account) VoteCandidate(to common.Name, value *big.Int, id uint64, gas uint64, arg *dpos.VoteCandidate) (hash common.Hash, err error) {
	nonce := acc.nonce
	if nonce == math.MaxUint64 {
		nonce, err = acc.api.AccountNonce(acc.name.String())
		if err != nil {
			return
		}
	}

	payload, _ := rlp.EncodeToBytes(arg)
	action := types.NewAction(types.VoteCandidate, acc.name, to, nonce, id, gas, value, payload, nil)
	tx := types.NewTransaction(acc.feeid, big.NewInt(1e10), []*types.Action{action}...)
	key := types.MakeKeyPair(acc.priv, []uint64{0})

	err = types.SignActionWithMultiKey(action, tx, types.NewSigner(acc.chainID), []*types.KeyPair{key})
	if err != nil {
		panic(err)
	}
	rawtx, _ := rlp.EncodeToBytes(tx)
	checked := acc.checked || acc.nonce == math.MaxUint64
	var checkedfunc func() error
	if checked {
		// before
		checkedfunc, err = acc.chekVoteProdoucer(action)
		if err != nil {
			return
		}
	}
	hash, err = acc.api.SendRawTransaction(rawtx)
	if err != nil {
		return
	}
	if checked {
		// after
		err = acc.utilReceipt(hash, timeout)
		if err != nil {
			return
		}
		err = checkedfunc()
		if err != nil {
			return
		}
	}

	if acc.nonce != math.MaxUint64 {
		acc.nonce++
	}
	return
}

// KickedCandidate kicked candidates
func (acc *Account) KickedCandidate(to common.Name, value *big.Int, id uint64, gas uint64, arg *dpos.KickedCandidate) (hash common.Hash, err error) {
	nonce := acc.nonce
	if nonce == math.MaxUint64 {
		nonce, err = acc.api.AccountNonce(acc.name.String())
		if err != nil {
			return
		}
	}

	payload, _ := rlp.EncodeToBytes(arg)
	action := types.NewAction(types.KickedCandidate, acc.name, to, nonce, id, gas, value, payload, nil)
	tx := types.NewTransaction(acc.feeid, big.NewInt(1e10), []*types.Action{action}...)
	key := types.MakeKeyPair(acc.priv, []uint64{0})

	err = types.SignActionWithMultiKey(action, tx, types.NewSigner(acc.chainID), []*types.KeyPair{key})
	if err != nil {
		return
	}
	rawtx, _ := rlp.EncodeToBytes(tx)
	checked := acc.checked || acc.nonce == math.MaxUint64
	var checkedfunc func() error
	if checked {
		// before
		checkedfunc, err = acc.chekKickedCandidate(action)
		if err != nil {
			return
		}
	}
	hash, err = acc.api.SendRawTransaction(rawtx)
	if err != nil {
		return
	}
	if checked {
		// after
		err = acc.utilReceipt(hash, timeout)
		if err != nil {
			return
		}
		err = checkedfunc()
		if err != nil {
			return
		}
	}

	if acc.nonce != math.MaxUint64 {
		acc.nonce++
	}
	return
}

// ExitTakeOver exit take over
func (acc *Account) ExitTakeOver(to common.Name, value *big.Int, id uint64, gas uint64) (hash common.Hash, err error) {
	nonce := acc.nonce
	if nonce == math.MaxUint64 {
		nonce, err = acc.api.AccountNonce(acc.name.String())
		if err != nil {
			return
		}
	}

	action := types.NewAction(types.ExitTakeOver, acc.name, to, nonce, id, gas, value, nil, nil)
	tx := types.NewTransaction(acc.feeid, big.NewInt(1e10), []*types.Action{action}...)
	key := types.MakeKeyPair(acc.priv, []uint64{0})
	err = types.SignActionWithMultiKey(action, tx, types.NewSigner(acc.chainID), []*types.KeyPair{key})
	if err != nil {
		return
	}
	rawtx, _ := rlp.EncodeToBytes(tx)
	checked := acc.checked || acc.nonce == math.MaxUint64
	var checkedfunc func() error
	if checked {
		// before
		checkedfunc, err = acc.chekKickedCandidate(action)
		if err != nil {
			return
		}
	}
	hash, err = acc.api.SendRawTransaction(rawtx)
	if err != nil {
		return
	}
	if checked {
		// after
		err = acc.utilReceipt(hash, timeout)
		if err != nil {
			return
		}
		err = checkedfunc()
		if err != nil {
			return
		}
	}

	if acc.nonce != math.MaxUint64 {
		acc.nonce++
	}
	return
}<|MERGE_RESOLUTION|>--- conflicted
+++ resolved
@@ -81,11 +81,7 @@
 		}
 	}
 	payload, _ := rlp.EncodeToBytes(newacct)
-<<<<<<< HEAD
-	action := types.NewAction(types.CreateAccount, acc.name, to, nonce, id, gas, value, payload)
-=======
 	action := types.NewAction(types.CreateAccount, acc.name, to, nonce, id, gas, value, payload, nil)
->>>>>>> 187688fd
 	fmt.Println(action.Type(), "----------------------")
 	tx := types.NewTransaction(acc.feeid, acc.gasprice, []*types.Action{action}...)
 	key := types.MakeKeyPair(acc.priv, []uint64{0})
